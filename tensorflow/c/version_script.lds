--- conflicted
+++ resolved
@@ -1,12 +1,8 @@
 VERS_1.0 {
   # Export symbols in c_api.h.
   global:
-<<<<<<< HEAD
     *TF_*;
-=======
-    TF_*;
-    TFE_*;
->>>>>>> 4a24db28
+    *TFE_*;
 
   # Hide everything else.
   local:
