load(
    "//tensorflow:tensorflow.bzl",
    "tf_cc_test",
    "tf_gen_op_libs",
    "tf_kernel_library",
)

package(
    default_visibility = ["//visibility:public"],
    licenses = ["notice"],  # Apache 2.0
)

tf_kernel_library(
    name = "bitcast_op",
    prefix = "bitcast_op",
    deps = [
        "//tensorflow/c:kernels",
        "//tensorflow/c:ops",
        "//tensorflow/c:tf_datatype",
        "//tensorflow/c:tf_status",
        "//tensorflow/c:tf_tensor",
        "//tensorflow/core:framework",
        "//tensorflow/core:lib",
    ],
)

tf_kernel_library(
    name = "summary_op",
    prefix = "summary_op",
    deps = [
        "//tensorflow/c:kernels",
        "//tensorflow/c:tf_status",
        "//tensorflow/c:tf_tensor",
        "//tensorflow/c/kernels:tensor_shape_utils",
        "//tensorflow/core:framework",
        "//tensorflow/core:lib",
        "//tensorflow/core:protos_all_cc",
        "//third_party/eigen3",
    ],
)

tf_kernel_library(
<<<<<<< HEAD
    name = "merge_summary_op",
    prefix = "merge_summary_op",
=======
    name = "histogram_summary_op",
    prefix = "histogram_summary_op",
>>>>>>> e277d41a
    deps = [
        "//tensorflow/c:kernels",
        "//tensorflow/c:tf_status",
        "//tensorflow/c:tf_tensor",
        "//tensorflow/core:framework",
        "//tensorflow/core:lib",
        "//tensorflow/core:protos_all_cc",
<<<<<<< HEAD
=======
        "//third_party/eigen3",
>>>>>>> e277d41a
    ],
)

tf_gen_op_libs(
    op_lib_names = ["bitcast"],
    deps = [
        "//tensorflow/c:ops",
        "//tensorflow/c:tf_datatype",
        "//tensorflow/c:tf_status",
        "//tensorflow/c:tf_tensor",
        "//tensorflow/core:lib",
    ],
)

tf_gen_op_libs(
    op_lib_names = ["summary"],
    deps = [
        "//tensorflow/c:ops",
        "//tensorflow/c:tf_status",
        "//tensorflow/core:lib",
    ],
)

tf_gen_op_libs(
<<<<<<< HEAD
    op_lib_names = ["merge_summary"],
=======
    op_lib_names = ["histogram_summary"],
>>>>>>> e277d41a
    deps = [
        "//tensorflow/c:ops",
        "//tensorflow/c:tf_status",
        "//tensorflow/core:lib",
    ],
)

tf_cc_test(
    name = "bitcast_op_test",
    srcs = ["bitcast_op_test.cc"],
    deps = [
        ":bitcast_op",
        "//tensorflow/core:framework",
        "//tensorflow/core:protos_all_cc",
        "//tensorflow/core:test",
        "//tensorflow/core:test_main",
        "//tensorflow/core:testlib",
    ],
)

tf_cc_test(
    name = "summary_op_test",
    srcs = ["summary_op_test.cc"],
    deps = [
        ":summary_op",
        "//tensorflow/c:kernels",
        "//tensorflow/core:framework",
        "//tensorflow/core:lib",
        "//tensorflow/core:protos_all_cc",
        "//tensorflow/core:test",
        "//tensorflow/core:test_main",
        "//tensorflow/core:testlib",
    ],
)

cc_library(
    name = "tensor_shape_utils",
    srcs = ["tensor_shape_utils.cc"],
    hdrs = ["tensor_shape_utils.h"],
    visibility = ["//visibility:private"],
    deps = [
        "//tensorflow/c:tf_tensor",
        "//tensorflow/core:lib",
    ],
)

tf_cc_test(
    name = "tensor_shape_utils_test",
    srcs = ["tensor_shape_utils_test.cc"],
    deps = [
        ":tensor_shape_utils",
        "//tensorflow/c:tf_tensor_internal",
        "//tensorflow/core:framework",
        "//tensorflow/core:lib",
        "//tensorflow/core:test",
        "//tensorflow/core:test_main",
    ],
)

# Changes to the Android srcs here should be replicated in
# tensorflow/contrib/makefile/tf_op_files.txt.
#
# Be aware that this target is included by
# //third_party/tensorflow/core/kernels:android_core_ops
#
# LINT.IfChange
filegroup(
    name = "android_all_op_kernels",
    srcs = [
        "bitcast_op.cc",
<<<<<<< HEAD
        "merge_summary_op.cc",
=======
        "histogram_summary_op.cc",
>>>>>>> e277d41a
        "summary_op.cc",
        "tensor_shape_utils.cc",
        "tensor_shape_utils.h",
    ],
)
# LINT.ThenChange(//tensorflow/contrib/makefile/tf_op_files.txt)

filegroup(
    name = "android_all_ops",
    srcs = [
        "ops/bitcast.cc",
<<<<<<< HEAD
        "ops/merge_summary.cc",
=======
        "ops/histogram_summary.cc",
>>>>>>> e277d41a
        "ops/summary.cc",
    ],
)<|MERGE_RESOLUTION|>--- conflicted
+++ resolved
@@ -38,15 +38,9 @@
         "//third_party/eigen3",
     ],
 )
-
 tf_kernel_library(
-<<<<<<< HEAD
-    name = "merge_summary_op",
-    prefix = "merge_summary_op",
-=======
     name = "histogram_summary_op",
     prefix = "histogram_summary_op",
->>>>>>> e277d41a
     deps = [
         "//tensorflow/c:kernels",
         "//tensorflow/c:tf_status",
@@ -54,10 +48,21 @@
         "//tensorflow/core:framework",
         "//tensorflow/core:lib",
         "//tensorflow/core:protos_all_cc",
-<<<<<<< HEAD
-=======
         "//third_party/eigen3",
->>>>>>> e277d41a
+    ],
+)
+
+
+tf_kernel_library(
+    name = "merge_summary_op",
+    prefix = "merge_summary_op",
+    deps = [
+        "//tensorflow/c:kernels",
+        "//tensorflow/c:tf_status",
+        "//tensorflow/c:tf_tensor",
+        "//tensorflow/core:framework",
+        "//tensorflow/core:lib",
+        "//tensorflow/core:protos_all_cc",
     ],
 )
 
@@ -82,11 +87,16 @@
 )
 
 tf_gen_op_libs(
-<<<<<<< HEAD
+    op_lib_names = ["histogram_summary"],
+    deps = [
+        "//tensorflow/c:ops",
+        "//tensorflow/c:tf_status",
+        "//tensorflow/core:lib",
+    ],
+)
+
+tf_gen_op_libs(
     op_lib_names = ["merge_summary"],
-=======
-    op_lib_names = ["histogram_summary"],
->>>>>>> e277d41a
     deps = [
         "//tensorflow/c:ops",
         "//tensorflow/c:tf_status",
@@ -157,11 +167,8 @@
     name = "android_all_op_kernels",
     srcs = [
         "bitcast_op.cc",
-<<<<<<< HEAD
+        "histogram_summary_op.cc",
         "merge_summary_op.cc",
-=======
-        "histogram_summary_op.cc",
->>>>>>> e277d41a
         "summary_op.cc",
         "tensor_shape_utils.cc",
         "tensor_shape_utils.h",
@@ -173,11 +180,8 @@
     name = "android_all_ops",
     srcs = [
         "ops/bitcast.cc",
-<<<<<<< HEAD
+        "ops/histogram_summary.cc",
         "ops/merge_summary.cc",
-=======
-        "ops/histogram_summary.cc",
->>>>>>> e277d41a
         "ops/summary.cc",
     ],
 )