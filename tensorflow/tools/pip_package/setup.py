--- conflicted
+++ resolved
@@ -57,10 +57,7 @@
     'six >= 1.10.0',
     'protobuf >= 3.6.1',
     'tensorboard >= 1.12.0, < 1.13.0',
-<<<<<<< HEAD
     'tensorflow_estimator >= 1.10.0',
-=======
->>>>>>> a6d8ffae
     'termcolor >= 1.1.0',
 ]
 
@@ -90,12 +87,8 @@
   for i, pkg in enumerate(REQUIRED_PACKAGES):
     if 'tensorboard' in pkg:
       REQUIRED_PACKAGES[i] = 'tb-nightly >= 1.13.0a0, < 1.14.0a0'
-<<<<<<< HEAD
     if 'tensorflow_estimator' in pkg:
       REQUIRED_PACKAGES[i] = 'tf-estimator-nightly'
-=======
-      break
->>>>>>> a6d8ffae
 
 # weakref.finalize and enum were introduced in Python 3.4
 if sys.version_info < (3, 4):
@@ -236,7 +229,6 @@
 else:
   EXTENSION_NAME = 'python/_pywrap_tensorflow_internal.so'
 
-<<<<<<< HEAD
 headers = (
     list(find_files('*.h', 'tensorflow/core')) + list(
         find_files('*.h', 'tensorflow/stream_executor')) +
@@ -245,17 +237,6 @@
             find_files('*.h', 'tensorflow/include/external/com_google_absl')) +
     list(find_files('*.inc', 'tensorflow/include/external/com_google_absl')) +
     list(find_files('*', 'tensorflow/include/external/eigen_archive')))
-=======
-headers = (list(find_files('*.h', 'tensorflow/core')) +
-           list(find_files('*.h', 'tensorflow/stream_executor')) +
-           list(find_files('*.h', 'google/protobuf_archive/src')) +
-           list(find_files('*', 'third_party/eigen3')) +
-           list(find_files('*.h',
-                           'tensorflow/include/external/com_google_absl')) +
-           list(find_files('*.inc',
-                           'tensorflow/include/external/com_google_absl')) +
-           list(find_files('*', 'tensorflow/include/external/eigen_archive')))
->>>>>>> a6d8ffae
 
 setup(
     name=project_name,
