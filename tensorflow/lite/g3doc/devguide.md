--- conflicted
+++ resolved
@@ -217,10 +217,12 @@
 
 ### ARM32 and ARM64 Linux
 
-<<<<<<< HEAD
 Compile Tensorflow Lite for a Raspberry Pi by following the
-[RPi build instructions](rpi.md) This compiles a static library file (`.a`) used
-to build your app. There are plans for Python bindings and a demo app.
+[RPi build instructions](rpi.md) Compile Tensorflow Lite for a generic aarch64
+board such as Odroid C2, Pine64, NanoPi, and others by following the
+[ARM64 Linux build instructions](linux_aarch64.md) This compiles a static
+library file (`.a`) used to build your app. There are plans for Python bindings
+and a demo app.
 
 ## 4. Optimize your model (optional)
 
@@ -266,11 +268,4 @@
 computations in a very efficient and optimized manner, so that they consume less
 power and generate less heat than when the same task is run on CPUs.
 
-Read the tutorial [here](performance/gpu) and full documentation [here](performance/gpu_advanced).
-=======
-Compile Tensorflow Lite for a Raspberry Pi by following the [RPi build
-instructions](rpi.md) Compile Tensorflow Lite for a generic aarch64 board such
-as Odroid C2, Pine64, NanoPi, and others by following the [ARM64 Linux build
-instructions](linux_aarch64.md) This compiles a static library file (`.a`) used
-to build your app. There are plans for Python bindings and a demo app.
->>>>>>> 33a64e52
+Read the tutorial [here](performance/gpu) and full documentation [here](performance/gpu_advanced).