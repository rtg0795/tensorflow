load("//tensorflow/lite:build_def.bzl", "tflite_copts")
load("//tensorflow/lite/micro:build_def.bzl", "micro_copts")
load("//tensorflow/lite:special_rules.bzl", "tflite_portable_test_suite_combined")
load("//tensorflow:tensorflow.bzl", "tf_opts_nortti_if_android")
load("//tensorflow:tensorflow.bzl", "get_compatible_with_portable")

package(
    default_visibility = [
        "//visibility:public",
    ],
    licenses = ["notice"],  # Apache 2.0
)

# Enables usage of ruy exclusively as the GEMM backend in TFLite kernels.
# This will cause TFLite to build with ruy only, providing a smaller binary.
# WARNING: This build flag is experimental and subject to change.
config_setting(
    name = "tflite_with_ruy_explicit_true",
    define_values = {"tflite_with_ruy": "true"},
)

# Disables usage of ruy as the exclusive GEMM backend in TFLite kernels.
# TFLite will be built with ruy and other GEMM libraries. Ruy will not be
# the default GEMM option at runtime.
# WARNING: This build flag is experimental and subject to change.
config_setting(
    name = "tflite_with_ruy_explicit_false",
    define_values = {"tflite_with_ruy": "false"},
)

###### Beginning of config_setting's to match aarch64 ######
#
# We need to identify the aarch64 instruction set to decide whether to enable
# TFLITE_WITH_RUY by default. This is surprisingly hard to do because select()
# can only consume config_setting's, these config_settings are not centralized,
# and the "cpu" value which they define are free-form strings and there is no
# standardization of the strings that we need to match for the aarch64 architecture.
#
# First, we have the case of --config=chromiumos_arm, which defines cpu=arm but is
# actually aarch64. For it, we name our config_setting chromiumos_arm64 to avoid
# adding to the confusion, at the cost of diverging from the --config name.
# This example shows that we can never hope to match aarch64 by looking only at
# "cpu", since the value "arm" would be used to mean the (32-bit) ARM instruction set
# in other configs.
config_setting(
    name = "chromiumos_arm64",
    values = {
        "crosstool_top": "//external:chromiumos/crosstool",
        "cpu": "arm",
    },
    visibility = ["//visibility:private"],
)

# Next, several "cpu" values that unambiguously mean aarch64, that are observed in
# practice with --config's that we care to support:

# This is defined by the tensorflow:linux_aarch64 config_setting.
config_setting(
    name = "cpu_aarch64",
    values = {"cpu": "aarch64"},
    visibility = ["//visibility:private"],
)

# This is defined by some config_setting's in the wild and is a reasonable value to
# support anyway.
config_setting(
    name = "cpu_arm64",
    values = {"cpu": "arm64"},
    visibility = ["//visibility:private"],
)

# This is the value defined by --config=ios_arm64.
config_setting(
    name = "cpu_ios_arm64",
    values = {"cpu": "ios_arm64"},
    visibility = ["//visibility:private"],
)

# arm64e variants of the above two. See:
# https://stackoverflow.com/questions/52624308/xcode-arm64-vs-arm64e
config_setting(
    name = "cpu_arm64e",
    values = {"cpu": "arm64e"},
    visibility = ["//visibility:private"],
)

config_setting(
    name = "cpu_ios_arm64e",
    values = {"cpu": "ios_arm64e"},
    visibility = ["//visibility:private"],
)

# This is the value defined by --config=android_arm64
config_setting(
    name = "cpu_arm64_v8a",
    values = {"cpu": "arm64-v8a"},
    visibility = ["//visibility:private"],
)

###### End of config_setting's to match aarch64 ######

# Suppress warnings that are introduced by Eigen Tensor.
EXTRA_EIGEN_COPTS = select({
    "//tensorflow:ios": [
        "-Wno-error=invalid-partial-specialization",
        "-Wno-error=reorder",
    ],
    "//tensorflow:windows": [
        "/DEIGEN_HAS_C99_MATH",
        "/DEIGEN_AVOID_STL_ARRAY",
    ],
    "//conditions:default": ["-Wno-error=reorder"],
})

cc_test(
    name = "optional_tensor_test",
    size = "small",
    srcs = ["optional_tensor_test.cc"],
    deps = [
        ":test_util",
        "//tensorflow/lite/schema:schema_fbs",
        "//tensorflow/lite/testing:util",
        "@com_google_googletest//:gtest",
        "@flatbuffers",
    ],
)

cc_library(
    name = "acceleration_test_util",
    testonly = 1,
    srcs = [
        "acceleration_test_util.cc",
    ],
    hdrs = ["acceleration_test_util.h"],
    deps = [
        "@com_google_absl//absl/types:optional",
        "@com_google_googletest//:gtest",
    ],
)

cc_library(
    name = "acceleration_test_util_internal",
    testonly = 1,
    srcs = [
        "acceleration_test_util_internal.cc",
    ],
    hdrs = ["acceleration_test_util_internal.h"],
    linkopts = select({
        "//tensorflow:windows": [],
        "//conditions:default": ["-lm"],
    }),
    deps = [
        "@com_google_absl//absl/types:optional",
        "@com_googlesource_code_re2//:re2",
    ],
)

cc_test(
    name = "acceleration_test_util_internal_test",
    srcs = [
        "acceleration_test_util_internal_test.cc",
    ],
    deps = [
        ":acceleration_test_util_internal",
        "@com_google_googletest//:gtest_main",
    ],
)

cc_library(
    name = "test_util",
    testonly = 1,
    srcs = ["test_util.cc"],
    hdrs = ["test_util.h"],
    deps = [
        ":acceleration_test_util",
        ":builtin_ops",
        ":test_delegate_providers_lib",
        "//tensorflow/core/platform:logging",
        "//tensorflow/lite:framework",
        "//tensorflow/lite:schema_fbs_version",
        "//tensorflow/lite:string",
        "//tensorflow/lite:string_util",
        "//tensorflow/lite:type_to_tflitetype",
        "//tensorflow/lite/c:common",
        "//tensorflow/lite/core/api",
        "//tensorflow/lite/delegates/nnapi:acceleration_test_util",
        "//tensorflow/lite/delegates/nnapi:nnapi_delegate",
        "//tensorflow/lite/kernels/internal:tensor_utils",
        "//tensorflow/lite/nnapi:nnapi_implementation",
        "//tensorflow/lite/schema:schema_conversion_utils",
        "//tensorflow/lite/schema:schema_fbs",
        "//tensorflow/lite/testing:util",
        "//tensorflow/lite/tools:logging",
        "//tensorflow/lite/tools/optimize:quantization_utils",
        "//tensorflow/lite/tools/optimize/sparsity:format_converter",
        "//tensorflow/lite/tools/versioning",
        "@com_google_googletest//:gtest",
        "@flatbuffers",
    ],
)

# A convenient library of tflite delegate execution providers for kernel tests
# based on SingleOpModel or its derivatives defined in test_util.h/cc.
cc_library(
    name = "test_util_delegate_providers",
    copts = tflite_copts(),
    deps = [
        "//tensorflow/lite/tools/delegates:coreml_delegate_provider",
        "//tensorflow/lite/tools/delegates:default_execution_provider",
        "//tensorflow/lite/tools/delegates:external_delegate_provider",
        "//tensorflow/lite/tools/delegates:hexagon_delegate_provider",
        "//tensorflow/lite/tools/delegates:nnapi_delegate_provider",
        "//tensorflow/lite/tools/delegates:xnnpack_delegate_provider",
    ] + select({
        # Metal GPU delegate for iOS has its own setups for kernel tests, so
        # skipping linking w/ the gpu_delegate_provider.
        "//tensorflow:ios": [],
        "//conditions:default": [
            "//tensorflow/lite/tools/delegates:gpu_delegate_provider",
        ],
    }),
    alwayslink = 1,
    # TODO(b/161243354): add testonly=1?
)

cc_library(
    name = "test_delegate_providers_lib",
    srcs = ["test_delegate_providers.cc"],
    hdrs = ["test_delegate_providers.h"],
    copts = tflite_copts(),
    deps = [
        "//tensorflow/lite/tools:command_line_flags",
        "//tensorflow/lite/tools:logging",
        "//tensorflow/lite/tools:tool_params",
        "//tensorflow/lite/tools/delegates:delegate_provider_hdr",
    ],
)

# TODO(b/132204084): Create tflite_cc_test rule to automate test_main inclusion.
cc_library(
    name = "test_main",
    testonly = 1,
    srcs = ["test_main.cc"],
    deps = [
        ":test_delegate_providers_lib",
        ":test_util",
        ":test_util_delegate_providers",
        "//tensorflow/lite/testing:util",
        "//tensorflow/lite/tools:command_line_flags",
        "@com_google_googletest//:gtest",
    ],
)

cc_library(
    name = "eigen_support",
    srcs = [
        "eigen_support.cc",
    ],
    hdrs = [
        "eigen_support.h",
    ],
    compatible_with = get_compatible_with_portable(),
    copts = tflite_copts() + EXTRA_EIGEN_COPTS,
    visibility = ["//visibility:private"],
    deps = [
        ":op_macros",
        "//tensorflow/lite:arena_planner",
        "//tensorflow/lite/c:common",
        "//tensorflow/lite/kernels/internal:optimized_eigen",
    ],
)

cc_test(
    name = "eigen_support_test",
    size = "small",
    srcs = ["eigen_support_test.cc"],
    linkopts = select({
        "//tensorflow:windows": [],
        "//conditions:default": ["-lm"],
    }),
    deps = [
        ":eigen_support",
        "//tensorflow/lite/c:common",
        "//tensorflow/lite/kernels/internal:optimized_eigen",
        "@com_google_googletest//:gtest",
    ],
)

cc_library(
    name = "tflite_with_ruy_enabled",
    compatible_with = get_compatible_with_portable(),
    defines = ["TFLITE_WITH_RUY"],
    visibility = ["//visibility:private"],
)

cc_library(
    name = "tflite_with_ruy_default",
    compatible_with = get_compatible_with_portable(),
    visibility = ["//visibility:private"],
    deps = select({
        ":chromiumos_arm64": [":tflite_with_ruy_enabled"],
        ":cpu_aarch64": [":tflite_with_ruy_enabled"],
        ":cpu_arm64": [":tflite_with_ruy_enabled"],
        ":cpu_arm64e": [":tflite_with_ruy_enabled"],
        ":cpu_ios_arm64": [":tflite_with_ruy_enabled"],
        ":cpu_ios_arm64e": [":tflite_with_ruy_enabled"],
        ":cpu_arm64_v8a": [":tflite_with_ruy_enabled"],
        "//tensorflow:android_arm": ["tflite_with_ruy_enabled"],
        "//conditions:default": [],
    }),
)

cc_library(
    name = "tflite_with_ruy",
    compatible_with = get_compatible_with_portable(),
    deps = select({
        ":tflite_with_ruy_explicit_true": [":tflite_with_ruy_enabled"],
        ":tflite_with_ruy_explicit_false": [],
        "//conditions:default": [":tflite_with_ruy_default"],
    }),
)

# Provide a library for clients to link to if they need to stay on deprecated
# arithmetic backends. Include as a dependency of cpu_backend_gemm to start.
# TODO(b/168923364): Move to dependent targets.
cc_library(
    name = "deprecated_backends",
    srcs = [
        "deprecated_backends.cc",
    ],
    compatible_with = get_compatible_with_portable(),
    alwayslink = 1,
)

cc_library(
    name = "cpu_backend_context",
    srcs = [
        "cpu_backend_context.cc",
    ],
    hdrs = [
        "cpu_backend_context.h",
    ],
    compatible_with = get_compatible_with_portable(),
    # TF Lite builds in other build systems should "opt in" to cpufinfo.
    copts = tflite_copts() + select({
        "//tensorflow:linux_ppc64le": [],
        "//tensorflow:linux_s390x": [],
        "//tensorflow:fuchsia": [],
        "//conditions:default": ["-DTFLITE_HAVE_CPUINFO"],
    }),
    deps = [
        ":tflite_with_ruy",
        ":op_macros",
        # For now this unconditionally depends on both ruy and gemmlowp.
        # See the comment inside class CpuBackendContext on the
        # gemmlowp_context_ and ruy_context_ members.
        "@ruy//ruy:context",
        "@gemmlowp",
        "//tensorflow/lite/c:common",
        "//tensorflow/lite:macros",
        "//tensorflow/lite:external_cpu_backend_context",
        "//tensorflow/lite/kernels/internal:compatibility",
    ] + select({
        # This select must match the similar select in `copts`
        "//tensorflow:linux_ppc64le": [],
        "//tensorflow:linux_s390x": [],
        "//tensorflow:fuchsia": [],
        "//conditions:default": ["@cpuinfo//:cpuinfo_with_unstripped_include_path"],
    }),
)

cc_library(
    name = "cpu_backend_threadpool",
    hdrs = [
        "cpu_backend_threadpool.h",
    ],
    compatible_with = get_compatible_with_portable(),
    copts = tflite_copts(),
    deps = [
        ":cpu_backend_context",
        ":tflite_with_ruy",
        "//tensorflow/lite/kernels/internal:compatibility",
        # For now this unconditionally depends on both ruy and gemmlowp.
        # We only need to depend on gemmlowp when tflite_with_ruy
        # is false, but putting these dependencies in a select() seems to
        # defeat copybara's rewriting rules.
        "@ruy//ruy:context",
        "@ruy//ruy:thread_pool",
        "@gemmlowp",
    ],
)

cc_test(
    name = "cpu_backend_threadpool_test",
    srcs = ["cpu_backend_threadpool_test.cc"],
    deps = [
        ":cpu_backend_context",
        ":cpu_backend_threadpool",
        "@com_google_googletest//:gtest",
    ],
)

cc_library(
    name = "cpu_backend_gemm",
    srcs = [
        "cpu_backend_gemm_custom_gemv.h",
        "cpu_backend_gemm_eigen.cc",
        "cpu_backend_gemm_eigen.h",
        "cpu_backend_gemm_gemmlowp.h",
        "cpu_backend_gemm_x86.h",
    ],
    hdrs = [
        "cpu_backend_gemm.h",
        "cpu_backend_gemm_params.h",
        "cpu_backend_gemm_ruy.h",
    ],
    compatible_with = get_compatible_with_portable(),
    copts = tflite_copts(),
    deps = [
        ":tflite_with_ruy",
        "//tensorflow/lite/kernels/internal:common",
        "//tensorflow/lite/kernels/internal:compatibility",
        "//tensorflow/lite/kernels/internal:cpu_check",
        "//tensorflow/lite/kernels/internal:types",
        ":cpu_backend_context",
        ":cpu_backend_threadpool",
        # Depend on ruy regardless of `tflite_with_ruy`. See the comment in
        # cpu_backend_gemm.h about why ruy is the generic path.
        "@ruy//ruy",
        "@ruy//ruy:matrix",
        "@ruy//ruy:path",
        "@ruy//ruy:mul_params",
        "@ruy//ruy/profiler:instrumentation",
        # We only need to depend on gemmlowp and Eigen when tflite_with_ruy
        # is false, but putting these dependencies in a select() seems to
        # defeat copybara's rewriting rules.
        "@gemmlowp",
        "//third_party/eigen3",
    ],
)

cc_test(
    name = "cpu_backend_gemm_test",
    srcs = ["cpu_backend_gemm_test.cc"],
    tags = ["notsan"],
    deps = [
        ":cpu_backend_context",
        ":cpu_backend_gemm",
        "@com_google_googletest//:gtest",
        "@ruy//ruy:matrix",
        # ruy:reference_mul provides the reference implementation
        # that this test compares against.
        "@ruy//ruy:reference_mul",
    ],
)

cc_library(
    name = "op_macros",
    hdrs = [
        "op_macros.h",
    ],
    compatible_with = get_compatible_with_portable(),
    copts = tflite_copts(),
    deps = ["//tensorflow/lite/micro:debug_log"],
)

cc_library(
    name = "kernel_util",
    srcs = [
        "kernel_util.cc",
    ],
    hdrs = [
        "kernel_util.h",
    ],
    compatible_with = get_compatible_with_portable(),
    copts = tflite_copts() + micro_copts(),
    deps = [
        "//tensorflow/lite/c:common",
        "//tensorflow/lite/kernels/internal:cppmath",
        "//tensorflow/lite/kernels/internal:quantization_util",
    ],
)

cc_test(
    name = "kernel_util_test",
    size = "small",
    srcs = ["kernel_util_test.cc"],
    linkopts = select({
        "//tensorflow:windows": [],
        "//conditions:default": ["-lm"],
    }),
    deps = [
        ":kernel_util",
        "//tensorflow/lite/c:common",
        "//tensorflow/lite/testing:util",
        "@com_google_googletest//:gtest",
    ],
)

cc_test(
    name = "test_util_test",
    size = "small",
    srcs = ["test_util_test.cc"],
    deps = [
        ":test_util",
        "//tensorflow/lite/testing:util",
        "@com_google_googletest//:gtest",
    ],
)

cc_test(
    name = "test_delegate_providers_lib_test",
    size = "small",
    srcs = ["test_delegate_providers_test.cc"],
    # See details in https://github.com/bazelbuild/bazel/issues/11552 to avoid
    # lazy symbol binding failure on macOS.
    linkstatic = select({
        "//tensorflow:macos": True,
        "//conditions:default": False,
    }),
    deps = [
        ":test_delegate_providers_lib",
        "//tensorflow/lite/tools/delegates:default_execution_provider",
        "//tensorflow/lite/tools/delegates:nnapi_delegate_provider",
        "//tensorflow/lite/tools/delegates:xnnpack_delegate_provider",
        "@com_google_googletest//:gtest_main",
    ],
)

cc_library(
    name = "padding",
    srcs = [],
    hdrs = ["padding.h"],
    compatible_with = get_compatible_with_portable(),
    copts = tflite_copts(),
    deps = [
        "//tensorflow/lite/c:common",
        "//tensorflow/lite/kernels/internal:types",
    ],
)

BUILTIN_KERNEL_SRCS = [
    "activations.cc",
    "add.cc",
    "add_n.cc",
    "arg_min_max.cc",
    "audio_spectrogram.cc",
    "basic_rnn.cc",
    "batch_matmul.cc",
    "batch_to_space_nd.cc",
    "bidirectional_sequence_lstm.cc",
    "bidirectional_sequence_rnn.cc",
    "broadcast_to.cc",
    "call_once.cc",
    "cast.cc",
    "ceil.cc",
    "comparisons.cc",
    "complex_support.cc",
    "concatenation.cc",
    "conv.cc",
    "conv3d.cc",
    "cumsum.cc",
    "densify.cc",
    "depth_to_space.cc",
    "depthwise_conv.cc",
    "dequantize.cc",
    "detection_postprocess.cc",
    "div.cc",
    "elementwise.cc",
    "embedding_lookup.cc",
    "embedding_lookup_sparse.cc",
    "exp.cc",
    "expand_dims.cc",
    "fake_quant.cc",
    "fill.cc",
    "floor.cc",
    "floor_div.cc",
    "floor_mod.cc",
    "fully_connected.cc",
    "gather.cc",
    "gather_nd.cc",
    "hashtable.cc",
    "hashtable_find.cc",
    "hashtable_import.cc",
    "hashtable_lookup.cc",
    "hashtable_size.cc",
    "if.cc",
    "l2norm.cc",
    "local_response_norm.cc",
    "logical.cc",
    "lsh_projection.cc",
    "lstm.cc",
    "matrix_diag.cc",
    "matrix_set_diag.cc",
    "maximum_minimum.cc",
    "mfcc.cc",
    "mirror_pad.cc",
    "mul.cc",
    "neg.cc",
    "non_max_suppression.cc",
    "numeric_verify.cc",
    "one_hot.cc",
    "pack.cc",
    "pad.cc",
    "pooling.cc",
    "pow.cc",
    "quantize.cc",
    "range.cc",
    "rank.cc",
    "reduce.cc",
    "reshape.cc",
    "resize_bilinear.cc",
    "resize_nearest_neighbor.cc",
    "reverse.cc",
    "reverse_sequence.cc",
    "round.cc",
    "scatter_nd.cc",
    "segment_sum.cc",
    "select.cc",
    "shape.cc",
    "skip_gram.cc",
    "slice.cc",
    "space_to_batch_nd.cc",
    "space_to_depth.cc",
    "sparse_to_dense.cc",
    "split.cc",
    "split_v.cc",
    "squared_difference.cc",
    "squeeze.cc",
    "strided_slice.cc",
    "sub.cc",
    "svdf.cc",
    "tile.cc",
    "topk_v2.cc",
    "transpose.cc",
    "transpose_conv.cc",
    "unidirectional_sequence_lstm.cc",
    "unidirectional_sequence_rnn.cc",
    "unique.cc",
    "unpack.cc",
    "where.cc",
    "while.cc",
    "zeros_like.cc",
    "rfft2d.cc",
]

BUILTIN_KERNEL_DEPS = [
    ":cpu_backend_context",
    ":cpu_backend_gemm",
    ":cpu_backend_threadpool",
    ":kernel_util",
    ":lstm_eval",
    ":lstm_shared",
    ":op_macros",
    ":padding",
    "//third_party/eigen3",
    "@flatbuffers",
    "//tensorflow/lite:framework_lib",
    "//tensorflow/lite:minimal_logging",
    "//tensorflow/lite:string_util",
    "//tensorflow/lite/c:common",
    "//tensorflow/lite/kernels/internal:audio_utils",
    "//tensorflow/lite/kernels/internal:common",
    "//tensorflow/lite/kernels/internal:compatibility",
    "//tensorflow/lite/kernels/internal:cpu_check",
    "//tensorflow/lite/kernels/internal:kernel_utils",
    "//tensorflow/lite/kernels/internal:optimized_base",
    "//tensorflow/lite/kernels/internal:quantization_util",
    "//tensorflow/lite/kernels/internal:reference_base",
    "//tensorflow/lite/kernels/internal:strided_slice_logic",
    "//tensorflow/lite/kernels/internal:tensor",
    "//tensorflow/lite/kernels/internal:tensor_utils",
    "//tensorflow/lite/kernels/internal:types",
] + select({
    ":tflite_with_ruy_explicit_true": [],
    # Eigen multi-therading optimizations are only used when ruy is disabled.
    "//conditions:default": [
        ":eigen_support",
        "//tensorflow/lite/kernels/internal:optimized_eigen",
    ],
})

cc_library(
    name = "builtin_op_kernels",
    srcs = BUILTIN_KERNEL_SRCS,
    hdrs = [
        "dequantize.h",
    ],
    compatible_with = get_compatible_with_portable(),
    copts = tflite_copts() + tf_opts_nortti_if_android() + EXTRA_EIGEN_COPTS,
    visibility = ["//visibility:private"],
    deps = BUILTIN_KERNEL_DEPS + [
        "@fft2d",
        "@ruy//ruy/profiler:instrumentation",
        # TODO(b/179298174): Move out from the experimental directory.
        "//tensorflow/lite/experimental/resource",
        "//tensorflow/lite/kernels/internal:cppmath",
        "//tensorflow/lite:string",
        "@farmhash_archive//:farmhash",
        "//third_party/fft2d:fft2d_headers",
    ],
)

cc_library(
    name = "variable_op_kernels",
    srcs = [
        "assign_variable.cc",
        "read_variable.cc",
    ],
    copts = tflite_copts(),
    deps = [
        ":kernel_util",
        "//tensorflow/lite:framework",
        "//tensorflow/lite/c:common",
        "//tensorflow/lite/experimental/resource",
        "//tensorflow/lite/kernels/internal:tensor",
    ],
)

cc_test(
    name = "variable_ops_test",
    size = "small",
    srcs = [
        "variable_ops_test.cc",
    ],
    deps = [
        ":test_main",
        ":variable_op_kernels",  # buildcleaner: keep
        "//tensorflow/lite:framework",
        "//tensorflow/lite/kernels/internal:tensor",
        "@com_google_googletest//:gtest",
    ],
)

cc_library(
    name = "custom_ops",
    srcs = [
        "multinomial.cc",
        "random_standard_normal.cc",
<<<<<<< HEAD
        "irfft2d.cc",
=======
        "random_uniform.cc",
>>>>>>> 7f8f4fe3
    ],
    hdrs = ["custom_ops_register.h"],
    compatible_with = get_compatible_with_portable(),
    copts = tflite_copts(),
    deps = [
        ":kernel_util",
        "//tensorflow/lite/c:common",
        "//tensorflow/lite/kernels/internal:tensor",
        "//tensorflow/lite/kernels/internal:types",
        "//third_party/fft2d:fft2d_headers",		
        "@fft2d",
        "@ruy//ruy/profiler:instrumentation",
    ],
)

cc_library(
    name = "lstm_eval",
    srcs = ["lstm_eval.cc"],
    hdrs = ["lstm_eval.h"],
    compatible_with = get_compatible_with_portable(),
    copts = tflite_copts(),
    deps = [
        ":cpu_backend_context",
        ":op_macros",
        "//tensorflow/lite/c:common",
        "//tensorflow/lite/kernels/internal:compatibility",
        "//tensorflow/lite/kernels/internal:kernel_utils",
        "//tensorflow/lite/kernels/internal:tensor",
        "//tensorflow/lite/kernels/internal:tensor_utils",
        "@ruy//ruy/profiler:instrumentation",
    ],
)

cc_library(
    name = "lstm_shared",
    hdrs = ["lstm_shared.h"],
    compatible_with = get_compatible_with_portable(),
    copts = tflite_copts(),
)

# For internal usage by shared libraries only.
cc_library(
    name = "builtin_ops_all_linked",
    srcs = ["register.cc"],
    hdrs = [
        "builtin_op_kernels.h",
        "fully_connected.h",
        "register.h",
    ],
    copts = tflite_copts(),
    # Limit visibility to TFLite only.
    visibility = [
        "//tensorflow/lite:__subpackages__",
    ],
    deps = [
        ":builtin_op_kernels",
        "//tensorflow/lite:framework",
        "//tensorflow/lite:tflite_with_xnnpack_optional",
        "//tensorflow/lite/c:common",
        "//tensorflow/lite/schema:schema_fbs",
    ],
    alwayslink = 1,
)

cc_library(
    name = "builtin_ops",
    srcs = ["register.cc"],
    hdrs = [
        "builtin_op_kernels.h",
        "fully_connected.h",
        "register.h",
    ],
    compatible_with = get_compatible_with_portable(),
    deps = [
        ":builtin_op_kernels",
        "//tensorflow/lite:cc_api",
        "//tensorflow/lite:mutable_op_resolver",
        "//tensorflow/lite:tflite_with_xnnpack_optional",
        "//tensorflow/lite/c:common",
        "//tensorflow/lite/schema:schema_fbs",
    ],
)

# The builtin_ops target will resolve to optimized kernels when available. This
# target uses reference kernels only, and is useful for validation and testing.
# It should *not* generally be used in production.
cc_library(
    name = "reference_ops",
    srcs = ["register_ref.cc"],
    hdrs = ["register_ref.h"],
    copts = tflite_copts(),
    deps = [
        "//tensorflow/lite:framework",
        "//tensorflow/lite:util",
        "//tensorflow/lite/c:common",
        "//tensorflow/lite/schema:schema_fbs",
    ],
)

cc_test(
    name = "audio_spectrogram_test",
    size = "small",
    srcs = ["audio_spectrogram_test.cc"],
    deps = [
        ":test_main",
        ":test_util",
        "//tensorflow/lite:framework",
        "//tensorflow/lite/schema:schema_fbs",
        "@com_google_googletest//:gtest",
        "@flatbuffers",
    ],
)

cc_test(
    name = "mfcc_test",
    size = "small",
    srcs = ["mfcc_test.cc"],
    deps = [
        ":test_main",
        ":test_util",
        "//tensorflow/lite:framework",
        "//tensorflow/lite/schema:schema_fbs",
        "@com_google_googletest//:gtest",
        "@flatbuffers",
    ],
)

cc_test(
    name = "detection_postprocess_test",
    size = "small",
    srcs = ["detection_postprocess_test.cc"],
    deps = [
        ":test_main",
        ":test_util",
        "//tensorflow/lite:framework",
        "//tensorflow/lite/schema:schema_fbs",
        "@com_google_googletest//:gtest",
        "@flatbuffers",
    ],
)

cc_test(
    name = "activations_test",
    size = "small",
    srcs = ["activations_test.cc"],
    tags = [
        "tflite_nnapi",
        "tflite_xnnpack",
    ],
    deps = [
        ":test_main",
        ":test_util",
        "//tensorflow/lite:framework",
        "//tensorflow/lite:string",
        "//tensorflow/lite/core/api",
        "//tensorflow/lite/schema:schema_fbs",
        "@com_google_absl//absl/memory",
        "@com_google_googletest//:gtest",
        "@flatbuffers",
    ],
)

cc_test(
    name = "add_test",
    size = "small",
    srcs = ["add_test.cc"],
    tags = [
        "tflite_nnapi",
        "tflite_xnnpack",
    ],
    deps = [
        ":test_main",
        ":test_util",
        "//tensorflow/lite/schema:schema_fbs",
        "@com_google_googletest//:gtest",
        "@flatbuffers",
    ],
)

cc_test(
    name = "add_n_test",
    size = "small",
    srcs = ["add_n_test.cc"],
    deps = [
        ":test_main",
        ":test_util",
        "//tensorflow/lite/schema:schema_fbs",
        "@com_google_googletest//:gtest",
        "@flatbuffers",
    ],
)

cc_test(
    name = "arg_min_max_test",
    size = "small",
    srcs = ["arg_min_max_test.cc"],
    tags = ["tflite_nnapi"],
    deps = [
        ":test_main",
        ":test_util",
        "//tensorflow/lite/schema:schema_fbs",
        "@com_google_googletest//:gtest",
        "@flatbuffers",
    ],
)

cc_test(
    name = "div_test",
    size = "small",
    srcs = ["div_test.cc"],
    tags = ["tflite_nnapi"],
    deps = [
        ":test_main",
        ":test_util",
        "//tensorflow/lite/schema:schema_fbs",
        "@com_google_googletest//:gtest",
        "@flatbuffers",
    ],
)

cc_test(
    name = "sub_test",
    size = "small",
    srcs = ["sub_test.cc"],
    tags = ["tflite_nnapi"],
    deps = [
        ":test_main",
        ":test_util",
        "//tensorflow/lite/schema:schema_fbs",
        "@com_google_googletest//:gtest",
        "@flatbuffers",
    ],
)

cc_test(
    name = "transpose_test",
    size = "small",
    srcs = ["transpose_test.cc"],
    tags = ["tflite_nnapi"],
    deps = [
        ":test_main",
        ":test_util",
        "//tensorflow/lite/kernels/internal:compatibility",
        "//tensorflow/lite/kernels/internal:reference",
        "//tensorflow/lite/kernels/internal:reference_base",
        "//tensorflow/lite/kernels/internal:types",
        "//tensorflow/lite/schema:schema_fbs",
        "@com_google_googletest//:gtest",
        "@flatbuffers",
    ],
)

cc_test(
    name = "space_to_batch_nd_test",
    size = "small",
    srcs = ["space_to_batch_nd_test.cc"],
    deps = [
        ":test_main",
        ":test_util",
        "//tensorflow/lite/schema:schema_fbs",
        "@com_google_googletest//:gtest",
        "@flatbuffers",
    ],
)

cc_test(
    name = "batch_to_space_nd_test",
    size = "small",
    srcs = ["batch_to_space_nd_test.cc"],
    tags = ["tflite_nnapi"],
    deps = [
        ":test_main",
        ":test_util",
        "//tensorflow/lite:framework",
        "//tensorflow/lite/schema:schema_fbs",
        "@com_google_googletest//:gtest",
        "@flatbuffers",
    ],
)

cc_test(
    name = "batch_matmul_test",
    size = "small",
    srcs = ["batch_matmul_test.cc"],
    deps = [
        ":test_main",
        ":test_util",
        "//tensorflow/lite/schema:schema_fbs",
        "@com_google_googletest//:gtest",
        "@flatbuffers",
    ],
)

cc_test(
    name = "broadcast_to_test",
    size = "small",
    srcs = ["broadcast_to_test.cc"],
    deps = [
        ":builtin_ops",
        ":test_main",
        ":test_util",
        "//tensorflow/lite:framework",
        "@com_google_googletest//:gtest",
    ],
)

cc_test(
    name = "cast_test",
    size = "small",
    srcs = ["cast_test.cc"],
    tags = ["tflite_nnapi"],
    deps = [
        ":test_main",
        ":test_util",
        "//tensorflow/lite/schema:schema_fbs",
        "@com_google_googletest//:gtest",
        "@flatbuffers",
    ],
)

cc_test(
    name = "concatenation_test",
    size = "small",
    srcs = ["concatenation_test.cc"],
    tags = ["tflite_nnapi"],
    deps = [
        ":test_main",
        ":test_util",
        "//tensorflow/lite/schema:schema_fbs",
        "@com_google_googletest//:gtest",
        "@flatbuffers",
    ],
)

cc_test(
    name = "conv_test",
    size = "small",
    srcs = ["conv_test.cc"],
    tags = ["tflite_nnapi"],
    deps = [
        ":test_main",
        ":test_util",
        "//tensorflow/lite:framework",
        "//tensorflow/lite:string",
        "//tensorflow/lite/schema:schema_fbs",
        "@com_google_absl//absl/memory",
        "@com_google_googletest//:gtest",
    ],
)

cc_test(
    name = "conv3d_test",
    size = "small",
    srcs = ["conv3d_test.cc"],
    deps = [
        ":test_main",
        ":test_util",
        "//tensorflow/lite:framework",
        "//tensorflow/lite:string",
        "//tensorflow/lite/schema:schema_fbs",
        "@com_google_absl//absl/memory",
        "@com_google_googletest//:gtest",
    ],
)

cc_test(
    name = "densify_test",
    size = "small",
    srcs = ["densify_test.cc"],
    tags = ["tflite_nnapi"],
    deps = [
        ":test_main",
        ":test_util",
        "//tensorflow/lite/c:common",
        "//tensorflow/lite/kernels/internal:types",
        "//tensorflow/lite/schema:schema_fbs",
        "@com_google_absl//absl/memory",
        "@com_google_googletest//:gtest",
    ],
)

cc_test(
    name = "depthwise_conv_hybrid_test",
    size = "small",
    srcs = ["depthwise_conv_hybrid_test.cc"],
    deps = [
        ":test_main",
        ":test_util",
        "//tensorflow/lite:framework",
        "//tensorflow/lite:string",
        "//tensorflow/lite/core/api",
        "//tensorflow/lite/kernels/internal:test_util",
        "//tensorflow/lite/schema:schema_fbs",
        "@com_google_absl//absl/memory",
        "@com_google_googletest//:gtest",
        "@flatbuffers",
    ],
)

cc_test(
    name = "depthwise_conv_test",
    size = "small",
    srcs = ["depthwise_conv_test.cc"],
    tags = ["tflite_nnapi"],
    deps = [
        ":test_main",
        ":test_util",
        "//tensorflow/lite:framework",
        "//tensorflow/lite:string",
        "//tensorflow/lite/core/api",
        "//tensorflow/lite/kernels/internal:test_util",
        "//tensorflow/lite/schema:schema_fbs",
        "@com_google_absl//absl/memory",
        "@com_google_googletest//:gtest",
        "@flatbuffers",
    ],
)

cc_test(
    name = "dequantize_test",
    size = "small",
    srcs = ["dequantize_test.cc"],
    tags = ["tflite_nnapi"],
    deps = [
        ":test_main",
        ":test_util",
        "//tensorflow/lite:framework",
        "//tensorflow/lite/core/api",
        "//tensorflow/lite/kernels/internal:types",
        "//tensorflow/lite/schema:schema_fbs",
        "//third_party/eigen3",
        "@com_google_absl//absl/memory",
        "@com_google_googletest//:gtest",
        "@flatbuffers",
    ],
)

cc_test(
    name = "numeric_verify_test",
    size = "small",
    srcs = ["numeric_verify_test.cc"],
    tags = ["tflite_nnapi"],
    deps = [
        ":kernel_util",
        ":test_main",
        ":test_util",
        "//tensorflow/lite:framework",
        "//tensorflow/lite/kernels/internal:reference",
        "//tensorflow/lite/kernels/internal:types",
        "//tensorflow/lite/schema:schema_fbs",
        "//third_party/eigen3",
        "@com_google_absl//absl/memory",
        "@com_google_googletest//:gtest",
        "@flatbuffers",
    ],
)

cc_test(
    name = "basic_rnn_test",
    size = "small",
    srcs = ["basic_rnn_test.cc"],
    tags = ["tflite_nnapi"],
    deps = [
        ":test_main",
        ":test_util",
        "//tensorflow/lite/schema:schema_fbs",
        "@com_google_googletest//:gtest",
        "@flatbuffers",
    ],
)

cc_test(
    name = "bidirectional_sequence_lstm_test",
    size = "small",
    srcs = ["bidirectional_sequence_lstm_test.cc"],
    tags = ["tflite_nnapi"],
    deps = [
        ":test_main",
        ":test_util",
        "//tensorflow/lite/schema:schema_fbs",
        "@com_google_googletest//:gtest",
        "@flatbuffers",
    ],
)

cc_test(
    name = "floor_test",
    size = "small",
    srcs = ["floor_test.cc"],
    tags = ["tflite_nnapi"],
    deps = [
        ":test_main",
        ":test_util",
        "//tensorflow/lite/schema:schema_fbs",
        "@com_google_googletest//:gtest",
    ],
)

cc_test(
    name = "ceil_test",
    size = "small",
    srcs = ["ceil_test.cc"],
    tags = [
        "tflite_not_portable_ios",
    ],
    deps = [
        ":test_main",
        ":test_util",
        "//tensorflow/lite/schema:schema_fbs",
        "@com_google_googletest//:gtest",
    ],
)

cc_test(
    name = "round_test",
    size = "small",
    srcs = ["round_test.cc"],
    tags = [
        "tflite_not_portable_ios",
    ],
    deps = [
        ":test_main",
        ":test_util",
        "//tensorflow/lite/schema:schema_fbs",
        "@com_google_googletest//:gtest",
    ],
)

cc_test(
    name = "elementwise_test",
    size = "small",
    srcs = ["elementwise_test.cc"],
    tags = ["tflite_nnapi"],
    deps = [
        ":test_main",
        ":test_util",
        "//tensorflow/lite/schema:schema_fbs",
        "@com_google_googletest//:gtest",
    ],
)

cc_test(
    name = "unidirectional_sequence_lstm_test",
    size = "small",
    srcs = ["unidirectional_sequence_lstm_test.cc"],
    tags = ["tflite_nnapi"],
    deps = [
        ":test_main",
        ":test_util",
        "//tensorflow/lite/schema:schema_fbs",
        "@com_google_googletest//:gtest",
        "@flatbuffers",
    ],
)

cc_test(
    name = "bidirectional_sequence_rnn_test",
    size = "small",
    srcs = ["bidirectional_sequence_rnn_test.cc"],
    deps = [
        ":test_main",
        ":test_util",
        "//tensorflow/lite/schema:schema_fbs",
        "@com_google_googletest//:gtest",
        "@flatbuffers",
    ],
)

cc_test(
    name = "unidirectional_sequence_rnn_test",
    size = "small",
    srcs = ["unidirectional_sequence_rnn_test.cc"],
    tags = ["tflite_nnapi"],
    deps = [
        ":test_main",
        ":test_util",
        "//tensorflow/lite/schema:schema_fbs",
        "@com_google_googletest//:gtest",
        "@flatbuffers",
    ],
)

cc_test(
    name = "l2norm_test",
    size = "small",
    srcs = ["l2norm_test.cc"],
    # TODO(b/143912164): Enable NNAPI test when fix nnapi.
    # tags = ["tflite_nnapi"],
    deps = [
        ":test_main",
        ":test_util",
        "//tensorflow/lite/schema:schema_fbs",
        "@com_google_googletest//:gtest",
        "@flatbuffers",
    ],
)

cc_test(
    name = "exp_test",
    size = "small",
    srcs = ["exp_test.cc"],
    tags = ["tflite_nnapi"],
    deps = [
        ":test_main",
        ":test_util",
        "//tensorflow/lite/schema:schema_fbs",
        "@com_google_googletest//:gtest",
        "@flatbuffers",
    ],
)

cc_test(
    name = "fake_quant_test",
    size = "small",
    srcs = ["fake_quant_test.cc"],
    deps = [
        ":test_main",
        ":test_util",
        "//tensorflow/lite/schema:schema_fbs",
        "@com_google_googletest//:gtest",
        "@flatbuffers",
    ],
)

cc_test(
    name = "maximum_minimum_test",
    size = "small",
    srcs = ["maximum_minimum_test.cc"],
    tags = ["tflite_nnapi"],
    deps = [
        ":test_main",
        ":test_util",
        "//tensorflow/lite/schema:schema_fbs",
        "@com_google_googletest//:gtest",
    ],
)

cc_test(
    name = "reduce_test",
    size = "small",
    srcs = ["reduce_test.cc"],
    tags = ["tflite_nnapi"],
    deps = [
        ":test_main",
        ":test_util",
        "//tensorflow/lite/schema:schema_fbs",
        "@com_google_googletest//:gtest",
        "@flatbuffers",
    ],
)

cc_test(
    name = "mul_test",
    size = "small",
    srcs = ["mul_test.cc"],
    tags = [
        "tflite_nnapi",
        "tflite_xnnpack",
    ],
    deps = [
        ":test_main",
        ":test_util",
        "//tensorflow/lite/schema:schema_fbs",
        "@com_google_googletest//:gtest",
        "@flatbuffers",
    ],
)

cc_test(
    name = "multinomial_test",
    size = "small",
    srcs = ["multinomial_test.cc"],
    deps = [
        ":custom_ops",
        ":test_main",
        ":test_util",
        "//tensorflow/lite/schema:schema_fbs",
        "//tensorflow/lite/testing:util",
        "@com_google_googletest//:gtest",
    ],
)

cc_test(
    name = "pad_test",
    size = "small",
    srcs = ["pad_test.cc"],
    tags = ["tflite_nnapi"],
    deps = [
        ":test_main",
        ":test_util",
        "//tensorflow/lite:framework",
        "//tensorflow/lite/schema:schema_fbs",
        "@com_google_googletest//:gtest",
        "@flatbuffers",
    ],
)

cc_test(
    name = "random_standard_normal_test",
    size = "small",
    srcs = ["random_standard_normal_test.cc"],
    deps = [
        ":custom_ops",
        ":test_main",
        ":test_util",
        "//tensorflow/lite/schema:schema_fbs",
        "//tensorflow/lite/testing:util",
        "@com_google_googletest//:gtest",
    ],
)

cc_test(
    name = "random_uniform_test",
    size = "small",
    srcs = ["random_uniform_test.cc"],
    deps = [
        ":custom_ops",
        ":test_main",
        ":test_util",
        "//tensorflow/lite/schema:schema_fbs",
        "//tensorflow/lite/testing:util",
        "@com_google_googletest//:gtest",
    ],
)

cc_library(
    name = "reshape_test_common",
    testonly = 1,
    hdrs = [
        "reshape_test_common.h",
    ],
    deps = [
        ":test_util",
        "//tensorflow/lite:string",
        "//tensorflow/lite/schema:schema_fbs",
    ],
)

cc_test(
    name = "reshape_test",
    size = "small",
    srcs = ["reshape_test.cc"],
    tags = ["tflite_nnapi"],
    deps = [
        ":reshape_test_common",
        ":test_main",
        "//tensorflow/lite:framework",
        "//tensorflow/lite:string",
        "@com_google_googletest//:gtest",
    ],
)

cc_test(
    name = "gather_test",
    size = "small",
    srcs = ["gather_test.cc"],
    tags = ["tflite_nnapi"],
    deps = [
        ":test_main",
        ":test_util",
        "//tensorflow/lite:string",
        "//tensorflow/lite/c:common",
        "//tensorflow/lite/schema:schema_fbs",
        "@com_google_googletest//:gtest",
        "@flatbuffers",
    ],
)

cc_test(
    name = "gather_nd_test",
    size = "small",
    srcs = ["gather_nd_test.cc"],
    deps = [
        ":test_main",
        ":test_util",
        "//tensorflow/lite:string",
        "//tensorflow/lite/c:common",
        "//tensorflow/lite/schema:schema_fbs",
        "@com_google_googletest//:gtest",
        "@flatbuffers",
    ],
)

cc_test(
    name = "scatter_nd_test",
    size = "small",
    srcs = ["scatter_nd_test.cc"],
    deps = [
        ":test_main",
        ":test_util",
        "//tensorflow/lite/c:common",
        "//tensorflow/lite/schema:schema_fbs",
        "@com_google_googletest//:gtest",
        "@flatbuffers",
    ],
)

cc_test(
    name = "topk_v2_test",
    size = "small",
    srcs = ["topk_v2_test.cc"],
    tags = ["tflite_nnapi"],
    deps = [
        ":test_main",
        ":test_util",
        "//tensorflow/lite/c:common",
        "//tensorflow/lite/schema:schema_fbs",
        "@com_google_googletest//:gtest",
    ],
)

cc_test(
    name = "resize_bilinear_test",
    size = "small",
    srcs = ["resize_bilinear_test.cc"],
    tags = ["tflite_nnapi"],
    deps = [
        ":test_main",
        ":test_util",
        "//tensorflow/lite/kernels/internal:optimized_base",
        "//tensorflow/lite/schema:schema_fbs",
        "@com_google_googletest//:gtest",
        "@flatbuffers",
    ],
)

cc_test(
    name = "resize_nearest_neighbor_test",
    size = "small",
    srcs = ["resize_nearest_neighbor_test.cc"],
    tags = ["tflite_nnapi"],
    deps = [
        ":test_main",
        ":test_util",
        "//tensorflow/lite/schema:schema_fbs",
        "@com_google_googletest//:gtest",
        "@flatbuffers",
    ],
)

cc_test(
    name = "svdf_test",
    size = "small",
    srcs = ["svdf_test.cc"],
    tags = ["tflite_nnapi"],
    deps = [
        ":test_main",
        ":test_util",
        "//tensorflow/lite/schema:schema_fbs",
        "@com_google_googletest//:gtest",
        "@flatbuffers",
    ],
)

cc_test(
    name = "embedding_lookup_test",
    size = "small",
    srcs = ["embedding_lookup_test.cc"],
    tags = ["tflite_nnapi"],
    deps = [
        ":test_main",
        ":test_util",
        "//tensorflow/lite:framework",
        "//tensorflow/lite/kernels/internal:tensor",
        "//tensorflow/lite/schema:schema_fbs",
        "@com_google_googletest//:gtest",
    ],
)

cc_test(
    name = "embedding_lookup_sparse_test",
    size = "small",
    srcs = ["embedding_lookup_sparse_test.cc"],
    tags = ["tflite_nnapi"],
    deps = [
        ":test_main",
        ":test_util",
        "//tensorflow/lite:framework",
        "//tensorflow/lite/kernels/internal:tensor",
        "//tensorflow/lite/schema:schema_fbs",
        "@com_google_googletest//:gtest",
        "@flatbuffers",
    ],
)

cc_test(
    name = "fully_connected_test",
    size = "small",
    srcs = ["fully_connected_test.cc"],
    tags = ["tflite_nnapi"],
    deps = [
        ":builtin_ops",
        ":test_main",
        ":test_util",
        "//tensorflow/lite:framework",
        "//tensorflow/lite:string",
        "//tensorflow/lite/core/api",
        "//tensorflow/lite/kernels/internal:tensor_utils",
        "//tensorflow/lite/schema:schema_fbs",
        "@com_google_absl//absl/memory",
        "@com_google_googletest//:gtest",
        "@flatbuffers",
    ],
)

cc_test(
    name = "local_response_norm_test",
    size = "small",
    srcs = ["local_response_norm_test.cc"],
    tags = ["tflite_nnapi"],
    deps = [
        ":test_main",
        ":test_util",
        "//tensorflow/lite/schema:schema_fbs",
        "@com_google_googletest//:gtest",
        "@flatbuffers",
    ],
)

cc_test(
    name = "pooling_test",
    size = "small",
    srcs = ["pooling_test.cc"],
    tags = [
        "tflite_nnapi",
        "tflite_xnnpack",
    ],
    deps = [
        ":test_main",
        ":test_util",
        "//tensorflow/lite/schema:schema_fbs",
        "@com_google_googletest//:gtest",
        "@flatbuffers",
    ],
)

cc_test(
    name = "softmax_test",
    size = "small",
    srcs = ["softmax_test.cc"],
    tags = [
        "tflite_nnapi",
        "tflite_xnnpack",
    ],
    deps = [
        ":test_main",
        ":test_util",
        "//tensorflow/lite/kernels/internal:reference_base",
        "//tensorflow/lite/kernels/internal:types",
        "//tensorflow/lite/schema:schema_fbs",
        "@com_google_googletest//:gtest",
        "@flatbuffers",
    ],
)

cc_test(
    name = "log_softmax_test",
    size = "small",
    srcs = ["log_softmax_test.cc"],
    tags = ["tflite_nnapi"],
    deps = [
        ":test_main",
        ":test_util",
        "//tensorflow/lite/kernels/internal:reference_base",
        "//tensorflow/lite/kernels/internal:types",
        "//tensorflow/lite/schema:schema_fbs",
        "@com_google_googletest//:gtest",
        "@flatbuffers",
    ],
)

cc_test(
    name = "lsh_projection_test",
    size = "small",
    srcs = ["lsh_projection_test.cc"],
    tags = ["tflite_nnapi"],
    deps = [
        ":test_main",
        ":test_util",
        "//tensorflow/lite/schema:schema_fbs",
        "@com_google_googletest//:gtest",
        "@flatbuffers",
    ],
)

cc_test(
    name = "hashtable_lookup_test",
    size = "small",
    srcs = ["hashtable_lookup_test.cc"],
    tags = ["tflite_nnapi"],
    deps = [
        ":test_main",
        ":test_util",
        "//tensorflow/lite:framework",
        "//tensorflow/lite:string",
        "//tensorflow/lite:string_util",
        "//tensorflow/lite/kernels/internal:tensor",
        "//tensorflow/lite/schema:schema_fbs",
        "@com_google_googletest//:gtest",
    ],
)

cc_test(
    name = "lstm_test",
    size = "small",
    srcs = ["lstm_test.cc"],
    tags = ["tflite_nnapi"],
    deps = [
        ":test_main",
        ":test_util",
        "//tensorflow/lite:framework",
        "//tensorflow/lite/schema:schema_fbs",
        "@com_google_googletest//:gtest",
        "@flatbuffers",
    ],
)

cc_test(
    name = "lstm_eval_test",
    size = "small",
    srcs = ["lstm_eval_test.cc"],
    deps = [
        ":cpu_backend_context",
        ":lstm_eval",
        ":test_main",
        "//tensorflow/lite/c:common",
        "@com_google_googletest//:gtest",
    ],
)

cc_test(
    name = "skip_gram_test",
    size = "small",
    srcs = ["skip_gram_test.cc"],
    deps = [
        ":test_main",
        ":test_util",
        "//tensorflow/lite:framework",
        "//tensorflow/lite:string",
        "//tensorflow/lite:string_util",
        "//tensorflow/lite/schema:schema_fbs",
        "@com_google_googletest//:gtest",
        "@flatbuffers",
    ],
)

cc_test(
    name = "space_to_depth_test",
    size = "small",
    srcs = ["space_to_depth_test.cc"],
    tags = ["tflite_nnapi"],
    deps = [
        ":test_main",
        ":test_util",
        "//tensorflow/lite/schema:schema_fbs",
        "@com_google_googletest//:gtest",
        "@flatbuffers",
    ],
)

cc_test(
    name = "depth_to_space_test",
    size = "small",
    srcs = ["depth_to_space_test.cc"],
    tags = ["tflite_nnapi"],
    deps = [
        ":test_main",
        ":test_util",
        "//tensorflow/lite/schema:schema_fbs",
        "@com_google_googletest//:gtest",
        "@flatbuffers",
    ],
)

cc_test(
    name = "split_test",
    size = "small",
    srcs = ["split_test.cc"],
    tags = ["tflite_nnapi"],
    deps = [
        ":test_main",
        ":test_util",
        "//tensorflow/lite/schema:schema_fbs",
        "@com_google_googletest//:gtest",
        "@flatbuffers",
    ],
)

cc_test(
    name = "split_v_test",
    size = "small",
    srcs = ["split_v_test.cc"],
    deps = [
        ":test_main",
        ":test_util",
        "//tensorflow/lite/schema:schema_fbs",
        "@com_google_googletest//:gtest",
        "@flatbuffers",
    ],
)

cc_test(
    name = "squeeze_test",
    size = "small",
    srcs = ["squeeze_test.cc"],
    tags = ["tflite_nnapi"],
    deps = [
        ":test_main",
        ":test_util",
        "//tensorflow/lite/schema:schema_fbs",
        "@com_google_googletest//:gtest",
        "@flatbuffers",
    ],
)

cc_test(
    name = "strided_slice_test",
    size = "small",
    srcs = ["strided_slice_test.cc"],
    tags = ["tflite_nnapi"],
    deps = [
        ":test_main",
        ":test_util",
        "//tensorflow/lite/schema:schema_fbs",
        "@com_google_googletest//:gtest",
    ],
)

cc_test(
    name = "tile_test",
    size = "small",
    srcs = ["tile_test.cc"],
    tags = ["tflite_nnapi"],
    deps = [
        ":test_main",
        ":test_util",
        "//tensorflow/lite:string",
        "//tensorflow/lite/c:common",
        "//tensorflow/lite/schema:schema_fbs",
        "@com_google_googletest//:gtest",
    ],
)

cc_test(
    name = "comparisons_test",
    size = "small",
    srcs = [
        "comparisons_test.cc",
    ],
    tags = ["tflite_nnapi"],
    deps = [
        ":test_main",
        ":test_util",
        "//tensorflow/lite:string",
        "//tensorflow/lite/schema:schema_fbs",
        "@com_google_googletest//:gtest",
        "@flatbuffers",
    ],
)

cc_test(
    name = "neg_test",
    size = "small",
    srcs = ["neg_test.cc"],
    tags = ["tflite_nnapi"],
    deps = [
        ":test_main",
        ":test_util",
        "//tensorflow/lite/schema:schema_fbs",
        "@com_google_googletest//:gtest",
        "@flatbuffers",
    ],
)

cc_test(
    name = "select_test",
    size = "small",
    srcs = [
        "select_test.cc",
    ],
    tags = ["tflite_nnapi"],
    deps = [
        ":test_main",
        ":test_util",
        "//tensorflow/lite/schema:schema_fbs",
        "@com_google_googletest//:gtest",
        "@flatbuffers",
    ],
)

cc_test(
    name = "slice_test",
    size = "small",
    srcs = [
        "slice_test.cc",
    ],
    tags = ["tflite_nnapi"],
    deps = [
        ":test_main",
        ":test_util",
        "//tensorflow/lite:string",
        "//tensorflow/lite/schema:schema_fbs",
        "@com_google_googletest//:gtest",
    ],
)

cc_test(
    name = "transpose_conv_test",
    size = "small",
    srcs = ["transpose_conv_test.cc"],
    tags = ["tflite_nnapi"],
    deps = [
        ":test_main",
        ":test_util",
        "//tensorflow/lite:framework",
        "//tensorflow/lite:string",
        "//tensorflow/lite/schema:schema_fbs",
        "@com_google_absl//absl/memory",
        "@com_google_googletest//:gtest",
    ],
)

cc_test(
    name = "expand_dims_test",
    size = "small",
    srcs = ["expand_dims_test.cc"],
    tags = ["tflite_nnapi"],
    deps = [
        ":test_main",
        ":test_util",
        "//tensorflow/lite:string",
        "//tensorflow/lite/c:common",
        "//tensorflow/lite/schema:schema_fbs",
        "@com_google_googletest//:gtest",
    ],
)

cc_test(
    name = "sparse_to_dense_test",
    size = "small",
    srcs = ["sparse_to_dense_test.cc"],
    deps = [
        ":test_main",
        ":test_util",
        "//tensorflow/lite/c:common",
        "//tensorflow/lite/schema:schema_fbs",
        "@com_google_googletest//:gtest",
    ],
)

cc_test(
    name = "shape_test",
    size = "small",
    srcs = ["shape_test.cc"],
    deps = [
        ":test_main",
        ":test_util",
        "//tensorflow/lite:framework",
        "//tensorflow/lite/c:common",
        "//tensorflow/lite/schema:schema_fbs",
        "@com_google_googletest//:gtest",
    ],
)

cc_test(
    name = "rank_test",
    size = "small",
    srcs = ["rank_test.cc"],
    deps = [
        ":test_main",
        ":test_util",
        "//tensorflow/lite:framework",
        "//tensorflow/lite/c:common",
        "//tensorflow/lite/schema:schema_fbs",
        "@com_google_googletest//:gtest",
        "@flatbuffers",
    ],
)

cc_test(
    name = "pow_test",
    size = "small",
    srcs = ["pow_test.cc"],
    tags = ["tflite_nnapi"],
    deps = [
        ":test_main",
        ":test_util",
        "//tensorflow/lite/c:common",
        "//tensorflow/lite/kernels/internal:test_util",
        "//tensorflow/lite/schema:schema_fbs",
        "@com_google_googletest//:gtest",
    ],
)

cc_test(
    name = "pack_test",
    size = "small",
    srcs = ["pack_test.cc"],
    deps = [
        ":test_main",
        ":test_util",
        "//tensorflow/lite/c:common",
        "//tensorflow/lite/schema:schema_fbs",
        "@com_google_googletest//:gtest",
    ],
)

cc_test(
    name = "one_hot_test",
    size = "small",
    srcs = ["one_hot_test.cc"],
    deps = [
        ":test_main",
        ":test_util",
        "//tensorflow/lite:framework",
        "//tensorflow/lite/schema:schema_fbs",
        "@com_google_googletest//:gtest",
    ],
)

cc_test(
    name = "logical_test",
    size = "small",
    srcs = ["logical_test.cc"],
    tags = ["tflite_nnapi"],
    deps = [
        ":test_main",
        ":test_util",
        "//tensorflow/lite/c:common",
        "//tensorflow/lite/schema:schema_fbs",
        "@com_google_googletest//:gtest",
        "@flatbuffers",
    ],
)

cc_test(
    name = "unpack_test",
    size = "small",
    srcs = ["unpack_test.cc"],
    deps = [
        ":test_main",
        ":test_util",
        "//tensorflow/lite/schema:schema_fbs",
        "@com_google_googletest//:gtest",
    ],
)

cc_test(
    name = "floor_div_test",
    size = "small",
    srcs = ["floor_div_test.cc"],
    deps = [
        ":test_main",
        ":test_util",
        "//tensorflow/lite/schema:schema_fbs",
        "@com_google_googletest//:gtest",
    ],
)

cc_test(
    name = "where_test",
    size = "small",
    srcs = ["where_test.cc"],
    deps = [
        ":test_main",
        ":test_util",
        "//tensorflow/lite/schema:schema_fbs",
        "@com_google_googletest//:gtest",
        "@flatbuffers",
    ],
)

cc_test(
    name = "zeros_like_test",
    size = "small",
    srcs = ["zeros_like_test.cc"],
    deps = [
        ":test_main",
        ":test_util",
        "//tensorflow/lite:framework",
        "//tensorflow/lite/schema:schema_fbs",
        "@com_google_googletest//:gtest",
        "@flatbuffers",
    ],
)

cc_test(
    name = "floor_mod_test",
    size = "small",
    srcs = ["floor_mod_test.cc"],
    deps = [
        ":test_main",
        ":test_util",
        "//tensorflow/lite/schema:schema_fbs",
        "@com_google_googletest//:gtest",
    ],
)

cc_test(
    name = "range_test",
    size = "small",
    srcs = ["range_test.cc"],
    deps = [
        ":test_main",
        ":test_util",
        "//tensorflow/lite/schema:schema_fbs",
        "@com_google_googletest//:gtest",
    ],
)

cc_test(
    name = "squared_difference_test",
    size = "small",
    srcs = ["squared_difference_test.cc"],
    deps = [
        ":test_main",
        ":test_util",
        "//tensorflow/lite/schema:schema_fbs",
        "@com_google_googletest//:gtest",
        "@flatbuffers",
    ],
)

cc_test(
    name = "call_once_test",
    size = "small",
    srcs = ["call_once_test.cc"],
    tags = ["tflite_not_portable_ios"],
    deps = [
        ":kernel_util",
        ":subgraph_test_util",
        ":test_main",
        ":variable_op_kernels",
        "//tensorflow/lite:framework",
        "@com_google_googletest//:gtest",
    ],
)

cc_test(
    name = "if_test",
    size = "small",
    srcs = ["if_test.cc"],
    tags = ["tflite_not_portable_ios"],
    deps = [
        ":kernel_util",
        ":subgraph_test_util",
        ":test_main",
        "//tensorflow/lite:framework",
        "@com_google_googletest//:gtest",
    ],
)

cc_test(
    name = "while_test",
    size = "small",
    srcs = ["while_test.cc"],
    tags = ["tflite_not_portable_ios"],
    deps = [
        ":subgraph_test_util",
        ":test_main",
        "//tensorflow/lite:framework",
        "@com_google_googletest//:gtest",
    ],
)

cc_test(
    name = "fill_test",
    size = "small",
    srcs = ["fill_test.cc"],
    tags = ["tflite_nnapi"],
    deps = [
        ":test_main",
        ":test_util",
        "//tensorflow/lite:string",
        "//tensorflow/lite/schema:schema_fbs",
        "@com_google_googletest//:gtest",
    ],
)

cc_test(
    name = "unique_test",
    srcs = ["unique_test.cc"],
    deps = [
        ":test_main",
        ":test_util",
        "//tensorflow/lite/schema:schema_fbs",
        "@com_google_googletest//:gtest",
    ],
)

cc_test(
    name = "reverse_test",
    size = "small",
    srcs = ["reverse_test.cc"],
    deps = [
        ":test_main",
        ":test_util",
        "//tensorflow/lite/schema:schema_fbs",
        "@com_google_googletest//:gtest",
    ],
)

cc_test(
    name = "rfft2d_test",
    size = "small",
    srcs = ["rfft2d_test.cc"],
    deps = [
        ":test_main",
        ":test_util",
        "//tensorflow/lite/schema:schema_fbs",
        "@com_google_googletest//:gtest",
    ],
)

cc_test(
    name = "irfft2d_test",
    size = "small",
    srcs = ["irfft2d_test.cc"],
    deps = [
        ":custom_ops",
        ":test_main",
        ":test_util",
        "//tensorflow/lite:framework",
        "//tensorflow/lite/c:common",
        "//tensorflow/lite/schema:schema_fbs",
        "//tensorflow/lite/testing:util",
        "@com_google_googletest//:gtest",
    ],
)

cc_test(
    name = "non_max_suppression_test",
    size = "small",
    srcs = ["non_max_suppression_test.cc"],
    deps = [
        ":test_main",
        ":test_util",
        "//tensorflow/lite/schema:schema_fbs",
        "@com_google_googletest//:gtest",
        "@flatbuffers",
    ],
)

filegroup(
    name = "all_files",
    srcs = glob(
        ["**/*"],
        exclude = [
            "**/METADATA",
            "**/OWNERS",
        ],
    ),
    visibility = ["//tensorflow:__subpackages__"],
)

cc_test(
    name = "mirror_pad_test",
    srcs = ["mirror_pad_test.cc"],
    deps = [
        ":test_main",
        ":test_util",
        "//tensorflow/lite/schema:schema_fbs",
        "@com_google_googletest//:gtest",
    ],
)

cc_library(
    name = "subgraph_test_util",
    testonly = 1,
    srcs = ["subgraph_test_util.cc"],
    hdrs = ["subgraph_test_util.h"],
    deps = [
        ":builtin_ops",
        ":kernel_util",
        ":variable_op_kernels",
        "//tensorflow/lite:builtin_ops",
        "//tensorflow/lite:framework",
        "//tensorflow/lite:string_util",
        "//tensorflow/lite/c:common",
        "@com_google_googletest//:gtest",
    ],
)

cc_test(
    name = "subgraph_test_util_test",
    size = "small",
    srcs = ["subgraph_test_util_test.cc"],
    deps = [
        ":kernel_util",
        ":subgraph_test_util",
        "//tensorflow/lite:framework",
        "//tensorflow/lite/testing:util",
        "@com_google_googletest//:gtest",
    ],
)

cc_test(
    name = "reverse_sequence_test",
    size = "small",
    srcs = ["reverse_sequence_test.cc"],
    deps = [
        ":test_main",
        ":test_util",
        "//tensorflow/lite/schema:schema_fbs",
        "@com_google_googletest//:gtest",
    ],
)

cc_test(
    name = "matrix_diag_test",
    size = "small",
    srcs = ["matrix_diag_test.cc"],
    deps = [
        ":test_main",
        ":test_util",
        "//tensorflow/lite:framework",
        "//tensorflow/lite/schema:schema_fbs",
        "@com_google_googletest//:gtest",
    ],
)

cc_test(
    name = "quantize_test",
    size = "small",
    srcs = ["quantize_test.cc"],
    tags = ["tflite_nnapi"],
    deps = [
        ":test_main",
        ":test_util",
        "//tensorflow/lite/kernels/internal:types",
        "//tensorflow/lite/schema:schema_fbs",
        "@com_google_googletest//:gtest",
        "@flatbuffers",
    ],
)

cc_test(
    name = "matrix_set_diag_test",
    size = "small",
    srcs = ["matrix_set_diag_test.cc"],
    deps = [
        ":test_main",
        ":test_util",
        "//tensorflow/lite:framework",
        "//tensorflow/lite/schema:schema_fbs",
        "@com_google_googletest//:gtest",
    ],
)

cc_test(
    name = "quant_basic_lstm_test",
    size = "small",
    srcs = ["quant_basic_lstm_test.cc"],
    tags = ["tflite_nnapi"],
    deps = [
        ":test_main",
        ":test_util",
        "//tensorflow/lite/schema:schema_fbs",
        "@com_google_googletest//:gtest",
        "@flatbuffers",
    ],
)

cc_test(
    name = "segment_sum_test",
    srcs = ["segment_sum_test.cc"],
    deps = [
        ":test_main",
        ":test_util",
        "//tensorflow/lite/schema:schema_fbs",
        "@com_google_googletest//:gtest",
    ],
)

cc_test(
    name = "complex_support_test",
    srcs = ["complex_support_test.cc"],
    deps = [
        ":test_main",
        ":test_util",
        "//tensorflow/lite:framework",
        "//tensorflow/lite/schema:schema_fbs",
        "//tensorflow/lite/testing:util",
        "@com_google_googletest//:gtest",
    ],
)

cc_test(
    name = "cumsum_test",
    size = "small",
    srcs = ["cumsum_test.cc"],
    deps = [
        ":test_main",
        ":test_util",
        "//tensorflow/lite:framework",
        "//tensorflow/lite/schema:schema_fbs",
        "//tensorflow/lite/testing:util",
        "@com_google_googletest//:gtest",
    ],
)

exports_files(
    [
        "register.h",
        "builtin_op_kernels.h",
        "fully_connected.h",
    ],
    visibility = ["//tensorflow/lite/core/shims:__subpackages__"],
)

cc_test(
    name = "hashtable_ops_test",
    size = "small",
    srcs = [
        "hashtable_ops_test.cc",
    ],
    deps = [
        "//tensorflow/lite:framework",
        "//tensorflow/lite/core/api",
        "//tensorflow/lite/experimental/resource",
        "//tensorflow/lite/kernels:test_main",
        "//tensorflow/lite/kernels:test_util",
        "//tensorflow/lite/kernels/internal:tensor",
        "//tensorflow/lite/testing:util",
        "@com_google_absl//absl/memory",
        "@com_google_absl//absl/strings",
        "@com_google_googletest//:gtest",
        "@flatbuffers",
    ],
)

tflite_portable_test_suite_combined(combine_conditions = {"deps": [":test_main"]})<|MERGE_RESOLUTION|>--- conflicted
+++ resolved
@@ -735,13 +735,10 @@
 cc_library(
     name = "custom_ops",
     srcs = [
+        "irfft2d.cc",
         "multinomial.cc",
         "random_standard_normal.cc",
-<<<<<<< HEAD
-        "irfft2d.cc",
-=======
         "random_uniform.cc",
->>>>>>> 7f8f4fe3
     ],
     hdrs = ["custom_ops_register.h"],
     compatible_with = get_compatible_with_portable(),
